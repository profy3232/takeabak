--- conflicted
+++ resolved
@@ -32,11 +32,7 @@
 ## ✨ Features
 
 ### 🌟 Core Functionality
-<<<<<<< HEAD
 - Multi-format support: PNG, JPG, WebP, JPEG
-=======
-- Multi-format support: PNG, JPG, WebP
->>>>>>> b4c0d03a
 - Parallel processing: Uses all CPU cores for maximum speed
 - Real-time progress bar with ETA
 - Smart resume for interrupted conversions
